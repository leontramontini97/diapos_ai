--- conflicted
+++ resolved
@@ -111,11 +111,7 @@
         st.error(f"Error extracting slides from PDF: {str(e)}")
         return []
 
-<<<<<<< HEAD
 def explain_slide(slide_image_bytes: bytes, openai_client: OpenAI, slide_number: int, custom_prompt: Optional[str] = None) -> Dict[str, Any]:
-=======
-def explain_slide(slide_image_bytes: bytes, openai_client: OpenAI, slide_number: int, custom_prompt: str = None, language: str = "Spanish") -> Dict[str, Any]:
->>>>>>> 7ee4d9a2
     """
     Generate explanation for a single slide using OpenAI Vision API
     
@@ -138,15 +134,7 @@
         if custom_prompt:
             explanation_prompt = custom_prompt.replace("{slide_number}", str(slide_number))
         else:
-<<<<<<< HEAD
             explanation_prompt = PROMPT_TEMPLATE
-=======
-            explanation_prompt = PROMPT_TEMPLATE.replace("{slide_number}", str(slide_number))
-        
-        # Add language instruction
-        if language.lower() != "spanish":
-            explanation_prompt += f"\n\nIMPORTANT: Provide the output in {language}."
->>>>>>> 7ee4d9a2
 
         
         # Call Vision API
@@ -649,22 +637,6 @@
                 help="Use {slide_number} as placeholder for slide number",
                 label_visibility="collapsed"
             )
-        
-        # Language selection
-        st.subheader("🌍 Analysis Language")
-        languages = [
-            "Spanish", "English", "French", "German", "Italian", "Portuguese",
-            "Chinese", "Japanese", "Korean", "Arabic", "Russian", "Hindi",
-            "Dutch", "Swedish", "Norwegian", "Danish", "Finnish", "Polish",
-            "Czech", "Hungarian", "Romanian", "Greek", "Turkish", "Hebrew",
-            "Thai", "Vietnamese", "Indonesian", "Malay", "Tagalog", "Swahili"
-        ]
-        selected_language = st.selectbox(
-            "Choose analysis language:",
-            options=languages,
-            index=0,  # Default to Spanish
-            help="Language for AI analysis and explanations"
-        )
     
     # Hero section with modern design (closer spacing)
     st.markdown("""
